--- conflicted
+++ resolved
@@ -896,69 +896,6 @@
   </style>
 </head>
 <body>
-<<<<<<< HEAD
-    <div class="container">
-        <h2>Build Failure Dashboard</h2>
-        <div class="stats">
-            <p><strong>Total Failed Builds:</strong> ${failedBuilds}</p>
-            ${failedBuilds > MAX_LOG_ENTRIES
-            ? `<p class="warning">Showing most recent ${MAX_LOG_ENTRIES} entries (log rotation active)</p>`
-            : ''}
-        </div>
-        <div class="stats-grid">
-            <div class="stats-card">
-                <h3>Developer Statistics</h3>
-                <ul>${developerList || `<li>No developer data available</li>`}</ul>
-            </div>
-            <div class="stats-card">
-                <h3>Branch Statistics</h3>
-                <ul>${branchList || `<li>No branch data available</li>`}</ul>
-            </div>
-            <div class="stats-card">
-                <h3>Command Statistics</h3>
-                <ul>${commandList || `<li>No command data available</li>`}</ul>
-            </div>
-        </div>
-        <h3>Most Common Errors (Top 20)</h3>
-       <ul>
-  ${logs.map(log => `
-    <li>
-        <strong>${log.message}</strong>
-        <details class="error-details">
-            <summary>Details</summary>
-            ${escapeHtml(log.error)}
-        </details>
-        <button class="analyze-btn" style= "margin-top:5px" data-error="${escapeHtml(JSON.stringify(log.error))}">Analyze with AI</button>
-        <div class="ai-response" style="margin-top: 10px;"></div>
-    </li>
-  `).join('') || "<li>No errors logged yet.</li>"}
-</ul>
-
-        <div class="button-group">
-            <button id="exportLogs">Export Logs</button>
-        </div>
-    </div>
-    
-<script>
-    (function() {
-            const vscode = acquireVsCodeApi();
-            document.getElementById("exportLogs").addEventListener("click", () => {
-                vscode.postMessage({ command: "exportLogs" });
-            });
-    
-            document.querySelectorAll(".ai-analyze-btn").forEach(btn => {
-                btn.addEventListener("click", (e) => {
-                    const errorContent = decodeURIComponent(btn.dataset.error || "");
-                    vscode.postMessage({ 
-                        command: "analyzeError", 
-                        errorContent: errorContent 
-                    });
-                });
-            });
-        })();
-</script>
-
-=======
   <div class="container">
     <h2>📊 Build Logger Dashboard</h2>
 
@@ -1018,7 +955,6 @@
     });
     })();
   </script>
->>>>>>> 6b64e58f
 </body>
 </html>
 `;
